--- conflicted
+++ resolved
@@ -170,15 +170,12 @@
         X_train_val, y_train_val, test_size=0.25, random_state=0, shuffle=True
     )
 
-<<<<<<< HEAD
-=======
 
     train_tensor = data_process(train_data, vocab, tokenizer)
     val_tensor = data_process(val_data, vocab, tokenizer)
     test_tensor = data_process(test_data, vocab, tokenizer)
 
 
->>>>>>> 26da607b
     # Convert labels to tensors
     train_labels = torch.tensor(y_train.values, dtype=torch.long)
     val_labels = torch.tensor(y_val.values, dtype=torch.long)
